--- conflicted
+++ resolved
@@ -5,7 +5,6 @@
     TopicMismatchError,
     UnauthorizedExceptionError,
 )
-<<<<<<< HEAD
 from pybit.v5_api import (
     MiscHTTP,
     MarketHTTP,
@@ -18,7 +17,9 @@
     SpotMarginTradeHTTP,
     UserHTTP,
     BrokerHTTP,
-    InstitutionalLoanHTTP
+    InstitutionalLoanHTTP,
+    CryptoLoanHTTP,
+    EarnHTTP
 )
 from pybit.asyncio.v5_api import (
     AsyncMarketHTTP,
@@ -36,24 +37,6 @@
 )
 from pybit._websocket_stream import _V5WebSocketManager
 from pybit._websocket_trading import _V5TradeWebSocketManager
-=======
-from ._v5_misc import MiscHTTP
-from ._v5_market import MarketHTTP
-from ._v5_trade import TradeHTTP
-from ._v5_account import AccountHTTP
-from ._v5_asset import AssetHTTP
-from ._v5_position import PositionHTTP
-from ._v5_pre_upgrade import PreUpgradeHTTP
-from ._v5_spot_leverage_token import SpotLeverageHTTP
-from ._v5_spot_margin_trade import SpotMarginTradeHTTP
-from ._v5_user import UserHTTP
-from ._v5_broker import BrokerHTTP
-from ._v5_institutional_loan import InstitutionalLoanHTTP
-from ._v5_crypto_loan import CryptoLoanHTTP
-from ._v5_earn import EarnHTTP
-from ._websocket_stream import _V5WebSocketManager
-from ._websocket_trading import _V5TradeWebSocketManager
->>>>>>> f9256e99
 
 
 logger = logging.getLogger(__name__)
