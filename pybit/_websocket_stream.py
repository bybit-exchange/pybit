--- conflicted
+++ resolved
@@ -469,217 +469,9 @@
             self._process_normal_message(message)
 
     def _extract_topic(self, topic_string):
-        """
-        Regex to return the topic without the symbol.
-        """
-<<<<<<< HEAD
-<<<<<<< Updated upstream
-        def is_usdc_private_topic():
-            if re.search(r".*\..*\..*\.", topic_string):
-                return True
-
-        if topic_string in self.private_topics or is_usdc_private_topic():
-=======
-
         if topic_string in self.private_topics:
->>>>>>> Stashed changes
             return topic_string
-        return topic_string
-
-    def _check_callback_directory(self, topics):
-        for topic in topics:
-            if topic in self.callback_directory:
-                raise Exception(f"You have already subscribed to this topic: "
-                                f"{topic}")
-
-    def _set_callback(self, topic, callback_function):
-        topic = self._extract_topic(topic)
-
-        self.callback_directory[topic] = callback_function
-
-    def _get_callback(self, topic):
-        topic = self._extract_topic(topic)
-        return self.callback_directory[topic]
-
-    def _pop_callback(self, topic):
-        topic = self._extract_topic(topic)
-        self.callback_directory.pop(topic)
-
-
-class _FuturesWebSocketManager(_WebSocketManager):
-    def __init__(self, ws_name, **kwargs):
-        callback_function = kwargs.pop("callback_function") if \
-            kwargs.get("callback_function") else self._handle_incoming_message
-        super().__init__(callback_function, ws_name, **kwargs)
-
-        self.private_topics = ["position", "execution", "order", "stop_order",
-                               "wallet", "copyTradePosition",
-                               "copyTradeExecution", "copyTradeOrder",
-                               "copyTradeWallet"]
-
-        self.symbol_wildcard = "*"
-        self.symbol_separator = "|"
-
-    def subscribe(self, topic, callback, symbol=None):
-        if symbol is None:
-            symbol = []
-        elif type(symbol) == str:
-            symbol = [symbol]
-
-        def prepare_subscription_args(list_of_symbols):
-            """
-            Prepares the topic for subscription by formatting it with the
-            desired symbols.
-            """
-            def get_all_usdt_symbols():
-                query_symbol_response = HTTP().query_symbol()["result"]
-                for symbol_spec in query_symbol_response:
-                    symbol = symbol_spec["name"]
-                    if symbol.endswith("USDT"):
-                        list_of_symbols.append(symbol)
-                return list_of_symbols
-
-            if topic in self.private_topics:
-                # private topics do not support filters
-                return [topic]
-            elif list_of_symbols == self.symbol_wildcard or not list_of_symbols:
-                # different WSS URL support may or may not support the
-                # wildcard; for USDT, we need to manually get all symbols
-                if self.ws_name != USDT_PERPETUAL:
-                    return [topic.format(self.symbol_wildcard)]
-                list_of_symbols = get_all_usdt_symbols()
-
-            topics = []
-            for symbol in list_of_symbols:
-                topics.append(topic.format(symbol))
-            return topics
-
-        subscription_args = prepare_subscription_args(symbol)
-        self._check_callback_directory(subscription_args)
-
-        while not self.is_connected():
-            # Wait until the connection is open before subscribing.
-            time.sleep(0.1)
-
-        subscription_message = json.dumps({
-                "op": "subscribe",
-                "args": subscription_args
-            })
-        self.ws.send(subscription_message)
-        self.subscriptions.append(subscription_message)
-        self._set_callback(topic, callback)
-
-    def _initialise_local_data(self, topic):
-        # Create self.data
-        try:
-            self.data[topic]
-        except KeyError:
-            self.data[topic] = []
-
-    def _process_delta_orderbook(self, message, topic):
-        self._initialise_local_data(topic)
-
-        # Record the initial snapshot.
-        if "snapshot" in message["type"]:
-            if type(message["data"]) is list:
-                self.data[topic] = message["data"]
-            elif message["data"].get("order_book"):
-                self.data[topic] = message["data"]["order_book"]
-            elif message["data"].get("orderBook"):
-                self.data[topic] = message["data"]["orderBook"]
-
-        # Make updates according to delta response.
-        elif "delta" in message["type"]:
-
-            # Delete.
-            for entry in message["data"]["delete"]:
-                index = _helpers.find_index(self.data[topic], entry, "id")
-                self.data[topic].pop(index)
-
-            # Update.
-            for entry in message["data"]["update"]:
-                index = _helpers.find_index(self.data[topic], entry, "id")
-                self.data[topic][index] = entry
-
-            # Insert.
-            for entry in message["data"]["insert"]:
-                self.data[topic].append(entry)
-
-    def _process_delta_instrument_info(self, message, topic):
-        self._initialise_local_data(topic)
-
-        # Record the initial snapshot.
-        if "snapshot" in message["type"]:
-            self.data[topic] = message["data"]
-
-        # Make updates according to delta response.
-        elif "delta" in message["type"]:
-            # Update.
-            for update in message["data"]["update"]:
-                for key, value in update.items():
-                    self.data[topic][key] = value
-
-    def _process_auth_message(self, message):
-        # If we get successful futures auth, notify user
-        if message.get("success") is True:
-            logger.debug(f"Authorization for {self.ws_name} successful.")
-            self.auth = True
-        # If we get unsuccessful auth, notify user.
-        elif message.get("success") is False:
-            logger.debug(f"Authorization for {self.ws_name} failed. Please "
-                         f"check your API keys and restart.")
-
-    def _process_subscription_message(self, message):
-        try:
-            sub = message["request"]["args"]
-        except KeyError:
-            sub = message["data"]["successTopics"]  # USDC private sub format
-
-        # If we get successful futures subscription, notify user
-        if message.get("success") is True:
-            logger.debug(f"Subscription to {sub} successful.")
-        # Futures subscription fail
-        elif message.get("success") is False:
-            response = message["ret_msg"]
-            logger.error("Couldn't subscribe to topic."
-                         f"Error: {response}.")
-            self._pop_callback(sub[0])
-
-    def _process_normal_message(self, message):
-        topic = message["topic"]
-        if "orderBook" in topic:
-            self._process_delta_orderbook(message, topic)
-            callback_data = copy.deepcopy(message)
-            callback_data["type"] = "snapshot"
-            callback_data["data"] = self.data[topic]
-        elif "instrument_info" in topic:
-            self._process_delta_instrument_info(message, topic)
-            callback_data = copy.deepcopy(message)
-            callback_data["type"] = "snapshot"
-            callback_data["data"] = self.data[topic]
-        else:
-            callback_data = message
-        callback_function = self._get_callback(topic)
-        callback_function(callback_data)
-=======
->>>>>>> f325260c
-
-        def is_usdc_private_topic():
-            if re.search(r".*\..*\..*\.", topic_string):
-                return True
-
-        if topic_string in self.private_topics or is_usdc_private_topic():
-            return topic_string
-        topic_without_symbol = re.match(r".*(\..*|)(?=\.)", topic_string)
-        return topic_without_symbol[0]
-
-    @staticmethod
-    def _extract_symbol(topic_string):
-        """
-        Regex to return the symbol without the topic.
-        """
-        symbol_without_topic = re.search(r"(?!.*\.)[A-Z*|]*$", topic_string)
-        return symbol_without_topic[0]
+
 
     def _check_callback_directory(self, topics):
         for topic in topics:
